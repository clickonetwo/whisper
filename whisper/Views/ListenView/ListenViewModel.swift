--- conflicted
+++ resolved
@@ -91,11 +91,7 @@
     
     // MARK: View entry points
     func start() {
-<<<<<<< HEAD
 		logger.info("Starting listen session")
-=======
-		logger.log("Starting ListenView model")
->>>>>>> fe7fcd7c
         let center = UNUserNotificationCenter.current()
         center.requestAuthorization(options: [.alert, .sound]) { granted, error in
             if error != nil {
@@ -110,7 +106,6 @@
     }
     
     func stop() {
-<<<<<<< HEAD
 		logger.info("Stopping listen session")
 		transport.stop()
 		conversation = nil
@@ -119,11 +114,6 @@
 		candidates.removeAll()
 		clients.removeAll()
 		cancelDiscovery()
-=======
-		logger.log("Stopping ListenView model")
-        cancelDiscovery()
-        transport.stop()
->>>>>>> fe7fcd7c
         statusText = "Stopped Listening"
     }
     
