// Copyright 2023 Daniel C Brotsky.  All rights reserved.
//
// All material in this project and repository is licensed under the
// GNU Affero General Public License v3. See the LICENSE file for details.

import Combine
import CoreBluetooth

final class BluetoothWhisperTransport: PublishTransport {
    // MARK: Protocol properties and methods
    typealias Remote = Listener
    
    var lostRemoteSubject: PassthroughSubject<Remote, Never> = .init()
    var contentSubject: PassthroughSubject<(remote: Remote, chunk: WhisperProtocol.ProtocolChunk), Never> = .init()
    var controlSubject: PassthroughSubject<(remote: Remote, chunk: WhisperProtocol.ProtocolChunk), Never> = .init()

    func start(failureCallback: @escaping (String) -> Void) {
<<<<<<< HEAD
        logger.log("Starting Bluetooth whisper transport...")
		running = true
		registerCallbacks()
=======
        logger.log("Starting Bluetooth whisper transport")
        whisperService = BluetoothData.whisperService()
        factory.publish(service: whisperService!)
>>>>>>> fe7fcd7c
        startDiscovery()
    }
    
    func stop() {
<<<<<<< HEAD
        logger.log("Stopping Bluetooth whisper transport...")
		running = false
=======
        logger.log("Stopping Bluetooth whisper transport")
>>>>>>> fe7fcd7c
        stopDiscovery()
        leaveConversation()
    }
    
    func goToBackground() {
        guard !isInBackground else {
            return
        }
        isInBackground = true
        stopDiscovery()
    }
    
    func goToForeground() {
        guard isInBackground else {
            return
        }
        isInBackground = false
        startDiscovery()
    }
    
	func sendControl(remote: Remote, chunk: WhisperProtocol.ProtocolChunk) {
		guard running else { return }
		logger.info("Sending control packet to \(remote.kind) remote: \(remote.id): \(chunk)")
		if var existing = directedControl[remote.central] {
			existing.append(chunk)
		} else {
			directedControl[remote.central] = [chunk]
		}
		updateControl()
	}

    func drop(remote: Remote) {
		guard let existing = remotes[remote.central] else {
            logger.error("Ignoring drop request for \(remote.kind) non-remote: \(remote.id)")
            return
        }
		logger.info("Dropping \(remote.kind) remote \(existing.id)")
		removeRemote(remote)
    }

	func authorize(remote: Remote) {
		guard running else { return }
		guard let existing = remotes[remote.central] else {
			logger.error("Ignoring authorization for \(remote.kind) non-remote: \(remote.id)")
			return
		}
		remote.isAuthorized = true
		// in case they have already connected
		if let index = eavesdroppers.firstIndex(of: existing.central) {
			eavesdroppers.remove(at: index)
			listeners.append(existing.central)
		}
	}

	func deauthorize(remote: Remote) {
		guard running else { return }
		guard let existing = remotes[remote.central] else {
			logger.error("Ignoring deauthorization for \(remote.kind) non-remote: \(remote.id)")
			return
		}
		remote.isAuthorized = false
		// in case they have already connected
		if let index = listeners.firstIndex(of: existing.central) {
			listeners.remove(at: index)
			// they are an eavesdropper until they disconnect or are re-authorized
			eavesdroppers.append(existing.central)
		}
	}

	func sendContent(remote: Remote, chunks: [WhisperProtocol.ProtocolChunk]) {
		guard running else { return }
		if var existing = directedContent[remote.central] {
			existing.append(contentsOf: chunks)
		} else {
			directedContent[remote.central] = chunks
		}
		updateControlAndContent()
	}

    func publish(chunks: [WhisperProtocol.ProtocolChunk]) {
		guard running else { return }
        for chunk in chunks {
            pendingContent.append(chunk)
        }
        updateContent()
    }
    
    // MARK: Peripheral Event Handlers

    private func noticeAd(_ pair: (CBPeripheral, [String: Any])) {
		guard running else { return }
		guard !advertisers.contains(pair.0) else {
			// logger.debug("Ignoring repeat ads from existing advertiser")
			return
		}
		advertisers.append(pair.0)
        if let uuids = pair.1[CBAdvertisementDataServiceUUIDsKey] as? [CBUUID] {
            if uuids.contains(BluetoothData.listenServiceUuid) {
                guard let adName = pair.1[CBAdvertisementDataLocalNameKey],
                      let id = adName as? String,
					  id == "discover" || id == BluetoothData.deviceId(conversation.id)
                else {
                    logger.error("Ignoring invalid advertisement from \(pair.0)")
                    return
                }
                logger.debug("Responding to ad from local remote: \(pair.0)")
                startAdvertising()
            }
        }
    }
    
    private func noticeSubscription(_ pair: (CBCentral, CBCharacteristic)) {
		guard running else { return }
		if pair.1.uuid == BluetoothData.controlOutUuid {
			// remote has opened the control channel
			let remote = ensureRemote(pair.0)
			remote.controlSubscribed = true
		} else if pair.1.uuid == BluetoothData.contentOutUuid {
			let remote = ensureRemote(pair.0)
			remote.contentSubscribed = true
			if remote.isAuthorized {
				// add this as an authorized listener
				logger.info("Adding \(remote.kind) content listener: \(remote.id)")
				listeners.append(pair.0)
			} else {
				// this is an eavesdropper
				logger.error("Found an eavesdropper: \(pair.0)")
				eavesdroppers.append(pair.0)
			}
		} else {
			logger.error("Ignoring subscribe for unexpected characteristic: \(pair.1)")
		}
    }
    
    private func noticeUnsubscription(_ pair: (CBCentral, CBCharacteristic)) {
		if let remote = remotes[pair.0] {
			// unexpected unsubscription, act as if the remote had dropped
			remote.hasDropped = true
			logger.error("Unsubscribe by \(remote.kind) remote \(remote.id) that hasn't dropped")
			removeRemote(remote)
			lostRemoteSubject.send(remote)
		}
		if let removed = removedRemotes[pair.0] {
			// unsubscription from a remote we have removed
			if pair.1.uuid == BluetoothData.contentOutUuid {
				removed.contentSubscribed = false
				if let index = eavesdroppers.firstIndex(of: pair.0) {
					eavesdroppers.remove(at: index)
				}
			} else if pair.1.uuid == BluetoothData.controlOutUuid {
				removed.controlSubscribed = false
			} else {
				logger.error("Got unsubscribe for a non-published characteristic: \(pair.1)")
			}
			if !removed.contentSubscribed && !removed.controlSubscribed {
				// the remote has fully disconnected, forget about it
				removedRemotes.removeValue(forKey: pair.0)
			}
		} else {
			logger.error("Ignoring unsubscribe from unknown central: \(pair.0)")
        }
		if !running {
			if remotes.isEmpty {
				if removedRemotes.isEmpty {
					logger.info("Shutting down Bluetooth whisper transport after remotes have dropped")
					unregisterCallbacks()
				} else {
					logger.log("Waiting for \(self.removedRemotes.count) dropped remotes to disconnect")
				}
			} else {
				logger.log("Waiting for \(self.remotes.count) listening remotes to disconnect")
			}
		}
    }
    
    private func processReadRequest(_ request: CBATTRequest) {
        logger.log("Received read request \(request)...")
        guard request.offset == 0 else {
            logger.log("Read request has non-zero offset, ignoring it")
            factory.respondToReadRequest(request: request, withCode: .invalidOffset)
            return
        }
        let characteristic = request.characteristic
		logger.error("Got a read request for an unexpected characteristic: \(characteristic)")
		factory.respondToReadRequest(request: request, withCode: .attributeNotFound)
    }
    
    private func processWriteRequests(_ requests: [CBATTRequest]) {
        guard let request = requests.first else {
            fatalError("Got an empty write request sequence")
        }
        guard requests.count == 1 else {
            logger.error("Got multiple write requests in a batch: \(requests)")
            factory.respondToWriteRequest(request: request, withCode: .requestNotSupported)
            return
        }
		guard request.characteristic.uuid == BluetoothData.controlInUuid else {
            logger.error("Got a write request for an unexpected characteristic: \(request)")
            factory.respondToWriteRequest(request: request, withCode: .attributeNotFound)
            return
        }
        guard let value = request.value,
			  let chunk = WhisperProtocol.ProtocolChunk.fromData(value)
        else {
            logger.error("Ignoring a malformed packet: \(request)")
            factory.respondToWriteRequest(request: request, withCode: .unlikelyError)
			PreferenceData.bluetoothErrorCount += 1
            return
        }
		let remote = ensureRemote(request.central)
		if let value = WhisperProtocol.ControlOffset(rawValue: chunk.offset),
		   case .dropping = value {
			logger.info("Received \(value) message from \(remote.kind) remote \(remote.id)")
			remote.hasDropped = true
			removeRemote(remote)
			lostRemoteSubject.send(remote)
			return
		}
		controlSubject.send((remote: remote, chunk: chunk))
        factory.respondToWriteRequest(request: request, withCode: .success)
    }
    
    private func updateControlAndContent() {
		if (updateControl()) {
			return
		}
        updateContent()
    }
    
    // MARK: Internal types, properties, and initialization
        
    final class Listener: TransportRemote {
        let id: String
		let kind: TransportKind = .local

        fileprivate var central: CBCentral
		fileprivate var profileId: String?
		fileprivate var contentSubscribed: Bool = false
		fileprivate var controlSubscribed: Bool = false
		fileprivate var isAuthorized: Bool = false
		fileprivate var hasDropped: Bool = false

        fileprivate init(central: CBCentral) {
            self.central = central
			self.id = central.identifier.uuidString
        }
    }

	private var running = false
    private var factory = BluetoothFactory.shared
    private var remotes: [CBCentral: Remote] = [:]
	private var removedRemotes: [CBCentral: Remote] = [:]
    private var liveText: String = ""
    private var pendingContent: [WhisperProtocol.ProtocolChunk] = []
	private var directedContent: [CBCentral: [WhisperProtocol.ProtocolChunk]] = [:]
	private var pendingControl: [WhisperProtocol.ProtocolChunk] = []
	private var directedControl: [CBCentral: [WhisperProtocol.ProtocolChunk]] = [:]
    private var advertisingInProgress = false
    private weak var adTimer: Timer?
    private var cancellables: Set<AnyCancellable> = []
	private var listeners: [CBCentral] = []
	private var eavesdroppers: [CBCentral] = []
    private var advertisers: [CBPeripheral] = []
    private var whisperService: CBMutableService?
    private var isInBackground = false
<<<<<<< HEAD
    private var conversation: Conversation

    init(_ c: Conversation) {
        logger.log("Initializing Bluetooth whisper transport")
        conversation = c
    }
    
    deinit {
        logger.log("Destroying WhisperView model")
        unregisterCallbacks()
=======
    
    init() {
        logger.log("Initializing Bluetooth whisper transport")
        factory.advertisementSubject
            .sink { [weak self] in self?.noticeAd($0) }
            .store(in: &cancellables)
        factory.centralSubscribedSubject
            .sink { [weak self] in self?.noticeSubscription($0) }
            .store(in: &cancellables)
        factory.centralUnsubscribedSubject
            .sink { [weak self] in self?.noticeUnsubscription($0) }
            .store(in: &cancellables)
        factory.readRequestSubject
            .sink { [weak self] in self?.processReadRequest($0) }
            .store(in: &cancellables)
        factory.writeRequestSubject
            .sink { [weak self] in self?.processWriteRequests($0) }
            .store(in: &cancellables)
        factory.readyToUpdateSubject
            .sink { [weak self] in self?.processReadyToUpdate($0) }
            .store(in: &cancellables)
    }
    
    deinit {
        logger.log("Destroying Bluetooth whisper transport")
        cancellables.cancel()
>>>>>>> fe7fcd7c
    }

    //MARK: internal methods
    private func startDiscovery() {
		guard running else { return }
        factory.scan(forServices: [BluetoothData.listenServiceUuid], allow_repeats: true)
		advertisers = []
        startAdvertising()
    }
    
    private func stopDiscovery() {
        stopAdvertising()
        factory.stopScan()
    }
    
    /// Send pending content to listeners; returns whether there more to send
    private func updateContent() {
        guard !remotes.isEmpty else {
            // logger.debug("No listeners to update, dumping pending changes")
			directedContent.removeAll()
            pendingContent.removeAll()
            return
        }
<<<<<<< HEAD
        // prioritize individuals over subscribers, because we want to finish
		// updating any specific listeners who are catching up before resuming
		// live updates to everyone
        if !directedContent.isEmpty {
            logger.log("Updating specific listeners...")
            while case ((let listener, var chunks))? = directedContent.first {
=======
        // prioritize readers over subscribers, because we want to hold
        // the changes to live text until the readers are caught up
        if !directedChunks.isEmpty {
            // logger.log("Updating reading listeners...")
            while let (listener, chunks) = directedChunks.first {
>>>>>>> fe7fcd7c
                while let chunk = chunks.first {
                    let sendOk = factory.updateValue(value: chunk.toData(),
                                                     characteristic: BluetoothData.contentOutCharacteristic,
                                                     central: listener)
                    if sendOk {
						chunks.removeFirst()
                        if chunks.isEmpty {
                            directedContent.removeValue(forKey: listener)
                        }
                    } else {
                        return
                    }
                }
            }
<<<<<<< HEAD
        }
		if !pendingContent.isEmpty {
            while let chunk = pendingContent.first {
				let sendOk = eavesdroppers.isEmpty ?
							 factory.updateValue(value: chunk.toData(),
												 characteristic: BluetoothData.contentOutCharacteristic) :
							 factory.updateValue(value: chunk.toData(),
												 characteristic: BluetoothData.contentOutCharacteristic,
												 centrals: listeners)
=======
        } else if !pendingChunks.isEmpty {
            // logger.debug("Updating subscribed listeners (\(self.pendingChunks.count) chunks)...")
            while let chunk = pendingChunks.first {
                let sendOk = factory.updateValue(value: chunk.toData(),
                                               characteristic: BluetoothData.whisperTextCharacteristic)
>>>>>>> fe7fcd7c
                if sendOk {
                    pendingContent.removeFirst()
                } else {
                    return
                }
            }
        }
		return
    }

    /// Send pending control to listeners, returns whether there is more to send
	@discardableResult private func updateControl() -> Bool {
        if !directedControl.isEmpty {
			while case ((let central, var chunks))? = directedControl.first {
                while let chunk = chunks.first {
                    let sendOk = factory.updateValue(value: chunk.toData(),
                                                     characteristic: BluetoothData.controlOutCharacteristic,
                                                     central: central)
                    if sendOk {
						chunks.removeFirst()
                        if chunks.isEmpty {
                            directedControl.removeValue(forKey: central)
                        }
                    } else {
                        return true
                    }
                }
            }
        }
		if !pendingControl.isEmpty {
			while let chunk = pendingControl.first {
				let sendOk = factory.updateValue(value: chunk.toData(),
												 characteristic: BluetoothData.controlOutCharacteristic)
				if sendOk {
					pendingControl.removeFirst()
				} else {
					return true
				}
			}
		}
		return false
    }

    private func startAdvertising() {
        if advertisingInProgress {
            logger.log("Refresh advertising timer...")
            if let timer = adTimer {
                adTimer = nil
                timer.invalidate()
            }
        } else {
            logger.log("Advertising whisperer...")
        }
		factory.advertise(services: [BluetoothData.whisperServiceUuid], localName: BluetoothData.deviceId(conversation.id))
        advertisingInProgress = true
        let interval = max(listenerAdTime, whispererAdTime)
        adTimer = Timer.scheduledTimer(withTimeInterval: interval, repeats: false) { _ in
            // run loop will invalidate the timer
            self.adTimer = nil
            self.stopAdvertising()
        }
    }
    
    private func stopAdvertising() {
        guard advertisingInProgress else {
            // nothing to do
            return
        }
        logger.log("Stop advertising whisperer")
        factory.stopAdvertising()
        advertisingInProgress = false
        if let timer = adTimer {
            // global cancellation: invalidate the running timer
            adTimer = nil
            timer.invalidate()
        }
		// forget the peripherals which started the advertising,
		// in case they need to rejoin later on.
		advertisers.removeAll()
    }
    
	@discardableResult private func ensureRemote(_ central: CBCentral) -> Remote {
        if let remote = remotes[central] {
            // we've already connected this listener
            return remote
        }
		logger.log("Central \(central) is connecting to the control channel")
		let remote = Remote(central: central)
        remotes[central] = remote
        return remote
    }

	private func removeRemote(_ remote: Remote) {
		remotes.removeValue(forKey: remote.central)
		removedRemotes[remote.central] = remote
		if !remote.hasDropped {
			// tell this remote we're dropping it
			let chunk = WhisperProtocol.ProtocolChunk.dropping()
			sendControl(remote: remote, chunk: chunk)
			if let index = listeners.firstIndex(of: remote.central) {
				listeners.remove(at: index)
				eavesdroppers.append(remote.central)
			}
		}
	}

    private func leaveConversation() {
		guard !remotes.isEmpty else {
			// no listeners, can shut down immediately
			unregisterCallbacks()
			return
		}
		// move all the remotes to removedRemotes
		for remote in Array(remotes.values) {
			removedRemotes[remote.central] = remote
			remotes.removeValue(forKey: remote.central)
		}
		// tell everyone we are leaving the conversation
		logger.info("Dropping all local remotes")
		let chunk = WhisperProtocol.ProtocolChunk.dropping()
		pendingControl.append(chunk)
		updateControl()
		/// once the listeners drop us, we will unregister our callbacks.
		/// but we have a backup in case one of them goes catatonic and doesn't respond
		DispatchQueue.main.asyncAfter(deadline: .now() + 1, execute: unregisterCallbacks)
    }

	private func registerCallbacks() {
		if whisperService == nil {
			whisperService = BluetoothData.whisperService()
			factory.publish(service: whisperService!)
		}
		logger.info("Registering Bluetooth callbacks")
		factory.advertisementSubject
			.sink { [weak self] in self?.noticeAd($0) }
			.store(in: &cancellables)
		factory.centralSubscribedSubject
			.sink { [weak self] in self?.noticeSubscription($0) }
			.store(in: &cancellables)
		factory.centralUnsubscribedSubject
			.sink { [weak self] in self?.noticeUnsubscription($0) }
			.store(in: &cancellables)
		factory.readRequestSubject
			.sink { [weak self] in self?.processReadRequest($0) }
			.store(in: &cancellables)
		factory.writeRequestSubject
			.sink { [weak self] in self?.processWriteRequests($0) }
			.store(in: &cancellables)
		factory.readyToUpdateSubject
			.sink { [weak self] _ in self?.updateControlAndContent() }
			.store(in: &cancellables)
	}

	private func unregisterCallbacks() {
		logger.info("Unregistering Bluetooth callbacks")
		cancellables.cancel()
		cancellables.removeAll()
		if let service = whisperService {
			logger.info("Unpublishing whisper service")
			factory.unpublish(service: service)
			whisperService = nil
		}
	}
}<|MERGE_RESOLUTION|>--- conflicted
+++ resolved
@@ -15,25 +15,15 @@
     var controlSubject: PassthroughSubject<(remote: Remote, chunk: WhisperProtocol.ProtocolChunk), Never> = .init()
 
     func start(failureCallback: @escaping (String) -> Void) {
-<<<<<<< HEAD
         logger.log("Starting Bluetooth whisper transport...")
 		running = true
 		registerCallbacks()
-=======
-        logger.log("Starting Bluetooth whisper transport")
-        whisperService = BluetoothData.whisperService()
-        factory.publish(service: whisperService!)
->>>>>>> fe7fcd7c
         startDiscovery()
     }
     
     func stop() {
-<<<<<<< HEAD
-        logger.log("Stopping Bluetooth whisper transport...")
+        logger.log("Stopping Bluetooth whisper transport")
 		running = false
-=======
-        logger.log("Stopping Bluetooth whisper transport")
->>>>>>> fe7fcd7c
         stopDiscovery()
         leaveConversation()
     }
@@ -299,7 +289,6 @@
     private var advertisers: [CBPeripheral] = []
     private var whisperService: CBMutableService?
     private var isInBackground = false
-<<<<<<< HEAD
     private var conversation: Conversation
 
     init(_ c: Conversation) {
@@ -310,34 +299,6 @@
     deinit {
         logger.log("Destroying WhisperView model")
         unregisterCallbacks()
-=======
-    
-    init() {
-        logger.log("Initializing Bluetooth whisper transport")
-        factory.advertisementSubject
-            .sink { [weak self] in self?.noticeAd($0) }
-            .store(in: &cancellables)
-        factory.centralSubscribedSubject
-            .sink { [weak self] in self?.noticeSubscription($0) }
-            .store(in: &cancellables)
-        factory.centralUnsubscribedSubject
-            .sink { [weak self] in self?.noticeUnsubscription($0) }
-            .store(in: &cancellables)
-        factory.readRequestSubject
-            .sink { [weak self] in self?.processReadRequest($0) }
-            .store(in: &cancellables)
-        factory.writeRequestSubject
-            .sink { [weak self] in self?.processWriteRequests($0) }
-            .store(in: &cancellables)
-        factory.readyToUpdateSubject
-            .sink { [weak self] in self?.processReadyToUpdate($0) }
-            .store(in: &cancellables)
-    }
-    
-    deinit {
-        logger.log("Destroying Bluetooth whisper transport")
-        cancellables.cancel()
->>>>>>> fe7fcd7c
     }
 
     //MARK: internal methods
@@ -361,20 +322,12 @@
             pendingContent.removeAll()
             return
         }
-<<<<<<< HEAD
         // prioritize individuals over subscribers, because we want to finish
 		// updating any specific listeners who are catching up before resuming
 		// live updates to everyone
         if !directedContent.isEmpty {
             logger.log("Updating specific listeners...")
             while case ((let listener, var chunks))? = directedContent.first {
-=======
-        // prioritize readers over subscribers, because we want to hold
-        // the changes to live text until the readers are caught up
-        if !directedChunks.isEmpty {
-            // logger.log("Updating reading listeners...")
-            while let (listener, chunks) = directedChunks.first {
->>>>>>> fe7fcd7c
                 while let chunk = chunks.first {
                     let sendOk = factory.updateValue(value: chunk.toData(),
                                                      characteristic: BluetoothData.contentOutCharacteristic,
@@ -389,7 +342,6 @@
                     }
                 }
             }
-<<<<<<< HEAD
         }
 		if !pendingContent.isEmpty {
             while let chunk = pendingContent.first {
@@ -399,13 +351,6 @@
 							 factory.updateValue(value: chunk.toData(),
 												 characteristic: BluetoothData.contentOutCharacteristic,
 												 centrals: listeners)
-=======
-        } else if !pendingChunks.isEmpty {
-            // logger.debug("Updating subscribed listeners (\(self.pendingChunks.count) chunks)...")
-            while let chunk = pendingChunks.first {
-                let sendOk = factory.updateValue(value: chunk.toData(),
-                                               characteristic: BluetoothData.whisperTextCharacteristic)
->>>>>>> fe7fcd7c
                 if sendOk {
                     pendingContent.removeFirst()
                 } else {
