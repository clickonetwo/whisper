--- conflicted
+++ resolved
@@ -152,7 +152,28 @@
 
 This build also remembers from one session to the next what size of text is being used, and whether the regular or large set of sizes is in use.
 
-<<<<<<< HEAD
+BUILD 47 (external):
+There's a new feature in this build: the Whisperer can speak in any generated ElevenLabs voice they would like, and Listeners can listen to the Whisperer speak in any generated ElevenLabs voice they would like.
+
+To enable this feature, you have to enter a valid ElevenLabs api key and voice id in Whisper's settings.  Obviously, to do this, you will need to have an ElevenLabs account, but free accounts are available at elevenlabs.io.
+
+BUILD 48 (external):
+This build introduces some creature comforts for generated speech:
+
+v2 BUILD 3 (external):
+1. If the Whisperer finishes typing a line while the previous line is still being spoken, the speaking of the new line will be queued until the speech of the previous line finishes.
+
+2. Blank lines are not spoken.  But typing two blank lines in a row while an earlier line is being spoken will stop the speech.  (If there are queued lines waiting to be spoken, the next one will start.  Typing two more blank lines will stop it.)
+
+BUILD 49 (external):
+This build has a couple of small improvements and bug fixes:
+
+1. Voice generation latency is slightly reduced.
+2. Bluetooth-based sessions are not terminated by sleeping the whispering device.
+
+BUILD 50 (external):
+This build adds a preference to control latency suppression in speech generation.
+
 v2 BUILDS 1 & 2 (internal):
 This is the first build of v2, which supports multiple named conversations and requires both the Listeners and the Whisperer to explicitly approve (once) their participation in a given named conversation.
 
@@ -167,26 +188,4 @@
 
 The app remembers all conversations that its user has participated in, both as Whisperer and as Listener.  To see your Whisper conversations, long-press on the Whisper button: that will pop up an interface that allows you to create and edit conversations (including removing allowed Listeners), and to select which one will be used by default when you click the Whisper button.  To see your Listen conversations, long-press on the Listen button: that will pop up an interface that lets you see the conversation name and the Whisperer name for all conversations in which you have participated, as well as to select one of them to listen to anew (exactly like clicking on the link).
 
-For Whisperers and Listeners who are within Bluetooth range (such as members of the same household), the app can discover any conversations the Listener has been in before that are in progress at the time.  This allows these Listeners to rejoin any of these conversations simply by clicking on the Listen button.
-=======
-BUILD 47 (external):
-There's a new feature in this build: the Whisperer can speak in any generated ElevenLabs voice they would like, and Listeners can listen to the Whisperer speak in any generated ElevenLabs voice they would like.
-
-To enable this feature, you have to enter a valid ElevenLabs api key and voice id in Whisper's settings.  Obviously, to do this, you will need to have an ElevenLabs account, but free accounts are available at elevenlabs.io.
-
-BUILD 48 (external):
-This build introduces some creature comforts for generated speech:
-
-1. If the Whisperer finishes typing a line while the previous line is still being spoken, the speaking of the new line will be queued until the speech of the previous line finishes.
-
-2. Blank lines are not spoken.  But typing two blank lines in a row while an earlier line is being spoken will stop the speech.  (If there are queued lines waiting to be spoken, the next one will start.  Typing two more blank lines will stop it.)
-
-BUILD 49 (external):
-This build has a couple of small improvements and bug fixes:
-
-1. Voice generation latency is slightly reduced.
-2. Bluetooth-based sessions are not terminated by sleeping the whispering device.
-
-BUILD 50 (external):
-This build adds a preference to control latency suppression in speech generation.
->>>>>>> fe7fcd7c
+For Whisperers and Listeners who are within Bluetooth range (such as members of the same household), the app can discover any conversations the Listener has been in before that are in progress at the time.  This allows these Listeners to rejoin any of these conversations simply by clicking on the Listen button.